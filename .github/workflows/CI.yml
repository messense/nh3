--- conflicted
+++ resolved
@@ -84,16 +84,6 @@
         with:
           python-version: 3.12
           architecture: arm64
-<<<<<<< HEAD
-=======
-      # rust toolchain is not currently installed on Windows arm64 images https://github.com/actions/partner-runner-images/issues/77
-      - name: Setup rust
-        id: setup-rust
-        run: |
-          Invoke-WebRequest https://static.rust-lang.org/rustup/dist/aarch64-pc-windows-msvc/rustup-init.exe -OutFile .\rustup-init.exe
-          .\rustup-init.exe -y
-          Add-Content $env:GITHUB_PATH "$env:USERPROFILE\.cargo\bin"
->>>>>>> fe8ee7e8
       - name: Build wheels
         uses: pyo3/maturin-action@v1
         with:
